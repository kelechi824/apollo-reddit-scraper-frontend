import React, { useState, useEffect, useRef } from 'react';
import { X, Send, Loader2, ExternalLink, Paperclip, Image as ImageIcon, ThumbsUp, ThumbsDown, Copy, Check } from 'lucide-react';
import { API_BASE_URL } from '../config/api';
import { 
  ChatMessage, 
  StartConversationRequest, 
  StartConversationResponse,
  SendMessageRequest,
  SendMessageResponse,
  AnalyzedPost 
} from '../types';
import { chatHistoryService } from '../services/chatHistoryService';
import { API_ENDPOINTS, buildApiUrl } from '../config/api';

interface DigDeeperModalProps {
  isOpen: boolean;
  onClose: () => void;
  post: AnalyzedPost;
}

/**
 * DigDeeperModal Component
 * Why this matters: Provides an AI-powered socratic learning interface that guides users
 * through pain point discovery and Apollo solution positioning in real-time.
 */
const DigDeeperModal: React.FC<DigDeeperModalProps> = ({ isOpen, onClose, post }) => {
  const [messages, setMessages] = useState<ChatMessage[]>([]);
  const [inputMessage, setInputMessage] = useState('');
  const [isLoading, setIsLoading] = useState(false);
  const [isStreaming, setIsStreaming] = useState(false);
  const [conversationId, setConversationId] = useState<string | null>(null);
  const [conversationStage, setConversationStage] = useState<string>('');
  const [isInitializing, setIsInitializing] = useState(false);
  const [currentPostId, setCurrentPostId] = useState<string | null>(null);
  const [isResumedConversation, setIsResumedConversation] = useState(false);
  const [attachedImage, setAttachedImage] = useState<File | null>(null);
  const [imagePreview, setImagePreview] = useState<string | null>(null);
  const [messageFeedback, setMessageFeedback] = useState<Record<string, 'positive' | 'negative' | null>>({});
  const [showThanksMessage, setShowThanksMessage] = useState<string | null>(null);
  const [showCopiedMessage, setShowCopiedMessage] = useState<string | null>(null);
  const messagesEndRef = useRef<HTMLDivElement>(null);
  const inputRef = useRef<HTMLTextAreaElement>(null);
  const fileInputRef = useRef<HTMLInputElement>(null);

  /**
   * Scroll to bottom of messages
   * Why this matters: Ensures users always see the latest message in the conversation.
   */
  const scrollToBottom = () => {
    messagesEndRef.current?.scrollIntoView({ behavior: 'smooth' });
  };

  /**
   * Test if a conversation still exists on the backend
   * Why this matters: Prevents errors when trying to use expired conversation IDs from localStorage.
   */
  const testConversationExists = async (conversationId: string) => {
    try {
      // Send a test message to see if conversation exists
      // Determine backend URL based on environment  
      // Why this matters: Ensures production deployments use the correct backend URL
      // Use centralized API configuration
      
      const response = await fetch(buildApiUrl('/api/chat/message'), {
        method: 'POST',
        headers: {
          'Content-Type': 'application/json',
        },
        body: JSON.stringify({
          conversation_id: conversationId,
          message: '__PING__' // Special ping message
        }),
      });

      if (!response.ok) {
        // Conversation doesn't exist, start fresh
        console.log('Backend conversation expired, starting fresh');
        setMessages([]);
        setConversationId(null);
        setConversationStage('');
        setIsResumedConversation(false);
        startConversation();
      } else {
        // Conversation exists, but don't add ping/pong messages to UI
        const data = await response.json();
        if (data.assistant_message?.content === '__PONG__') {
          console.log('Conversation verified, continuing with existing messages');
        }
      }
    } catch (error) {
      console.log('Error testing conversation, starting fresh:', error);
      // On error, start fresh
      setMessages([]);
      setConversationId(null);
      setConversationStage('');
      setIsResumedConversation(false);
      startConversation();
    }
  };

  /**
   * Start new conversation when modal opens
   * Why this matters: Initializes the socratic learning journey with specific Reddit post context using streaming.
   */
  const startConversation = async () => {
    if (!post) return;

    setIsInitializing(true);
    
    // Add minimum 3-second animation time for better user experience
    const startTime = Date.now();
    const minAnimationTime = 3000; // 3 seconds
    
    try {
      // Debug logging to see what values we're sending
      console.log('🔍 [DEBUG] DigDeeperModal received post object:', post);
      console.log('🔍 [DEBUG] DigDeeperModal post data summary:', {
        post_id: post.id,
        title: post.title,
        subreddit: post.subreddit,
        score: post.score,
        comments: post.comments,
        url: post.url,
        permalink: post.permalink,
        author: post.author,
        score_type: typeof post.score,
        comments_type: typeof post.comments,
        has_analysis: !!post.analysis,
        analysis_keys: post.analysis ? Object.keys(post.analysis) : []
      });

      const request: StartConversationRequest = {
        post_id: post.id,
        title: post.title,
        content: post.content || '',
        pain_point: post.analysis.pain_point,
        audience_insight: post.analysis.audience_insight,
<<<<<<< HEAD
        // Include engagement metrics for better context
        subreddit: post.subreddit,
        score: post.score,
        comments: post.comments,
        permalink: post.permalink,
        content_opportunity: post.analysis.content_opportunity,
        urgency_level: post.analysis.urgency_level
=======
        // Enhanced context for better AI coaching
        subreddit: post.subreddit,
        score: post.score,
        comments: post.comments,
        post_url: post.url,
        permalink: post.permalink,
        content_opportunity: post.analysis.content_opportunity,
        urgency_level: post.analysis.urgency_level,
        ...(post.comment_analysis ? {
          comment_insights: {
            total_comments: post.comment_analysis.total_comments_analyzed,
            keyword_mentions: post.comment_analysis.keyword_mentions,
            key_themes: post.comment_analysis.key_themes,
            top_comments: post.comment_analysis.top_comments?.slice(0, 3) || [] // Include top 3 comments for context
          }
        } : {})
>>>>>>> 192d111a
      };

      // Debug: Log the exact request being sent
      console.log('🔍 [DEBUG] About to send request:', JSON.stringify(request, null, 2));
      
      // Determine backend URL based on environment
      // Why this matters: Ensures production deployments use the correct backend URL  
      // Use centralized API configuration
      
      const response = await fetch(buildApiUrl('/api/chat/start-conversation/stream'), {
        method: 'POST',
        headers: {
          'Content-Type': 'application/json',
        },
        body: JSON.stringify(request),
      });

      if (!response.ok) {
        throw new Error('Failed to start conversation');
      }

      // Create placeholder assistant message for streaming
      const assistantMessageId = `assistant-initial-${Date.now()}`;
      const assistantMessage: ChatMessage = {
        id: assistantMessageId,
        role: 'assistant',
        content: '',
        timestamp: new Date().toISOString()
      };

      // Ensure minimum animation time has passed before starting stream
      const elapsedTime = Date.now() - startTime;
      const remainingTime = Math.max(0, minAnimationTime - elapsedTime);
      
      if (remainingTime > 0) {
        await new Promise(resolve => setTimeout(resolve, remainingTime));
      }

      // Now end initialization and start streaming
      setIsInitializing(false);
      
      // Set up streaming state
      setMessages([assistantMessage]);
      setIsStreaming(true);
      
      const reader = response.body?.getReader();
      if (!reader) {
        throw new Error('No response stream available');
      }

      const decoder = new TextDecoder();
      let buffer = '';
      let conversationIdFromStream: string | null = null;

      while (true) {
        const { done, value } = await reader.read();
        
        if (done) break;

        buffer += decoder.decode(value, { stream: true });
        const lines = buffer.split('\n');
        buffer = lines.pop() || '';

        for (const line of lines) {
          if (line.startsWith('data: ')) {
            try {
              const data = JSON.parse(line.slice(6));
              
              if (data.type === 'conversation_id') {
                conversationIdFromStream = data.conversation_id;
                setConversationId(data.conversation_id);
              } else if (data.type === 'content') {
                // Update the assistant message with streaming content
                setMessages(prev => prev.map(msg => 
                  msg.id === assistantMessageId 
                    ? { ...msg, content: msg.content + data.content }
                    : msg
                ));
              } else if (data.type === 'complete') {
                // Handle completion with metadata
                const newStage = data.metadata?.conversation_stage || 'Pain Exploration';
                setConversationStage(newStage);
                setIsStreaming(false);

                // Save initial conversation to history
                if (conversationIdFromStream) {
                  setMessages(currentMessages => {
                    chatHistoryService.saveConversation(
                      post.id,
                      post.title,
                      post.subreddit,
                      conversationIdFromStream!,
                      currentMessages,
                      newStage
                    );
                    return currentMessages;
                  });
                }
                
                // Force a re-render of messages to ensure markdown is properly processed
                setMessages(prev => [...prev]);
              } else if (data.type === 'error') {
                throw new Error(data.error);
              }
            } catch (parseError) {
              console.error('Error parsing streaming data:', parseError);
            }
          }
        }
      }

    } catch (error) {
      console.error('Error starting conversation:', error);
      
      // Ensure minimum animation time even for fallback
      const elapsedTime = Date.now() - startTime;
      const remainingTime = Math.max(0, minAnimationTime - elapsedTime);
      
      if (remainingTime > 0) {
        await new Promise(resolve => setTimeout(resolve, remainingTime));
      }
      
      // End initialization before starting fallback streaming
      setIsInitializing(false);
      
      // Add fallback message with streaming effect
      const fallbackMessage: ChatMessage = {
        id: 'fallback-1',
        role: 'assistant',
        content: '',
        timestamp: new Date().toISOString()
      };
      
      const fallbackContent = `Welcome to the discovery process! I'm here to help you dig deeper into this pain point: "${post.analysis.pain_point}"\n\nWhat specific challenges do you think this person faces in their daily workflow?`;
      
      setMessages([fallbackMessage]);
      setConversationId('fallback-conversation');
      setIsStreaming(true);
      
      // Simulate streaming for fallback message
      let currentIndex = 0;
      const streamFallback = () => {
        if (currentIndex < fallbackContent.length) {
          const chunkSize = Math.random() * 3 + 1; // Random chunk size 1-4
          const chunk = fallbackContent.slice(currentIndex, currentIndex + chunkSize);
          currentIndex += chunkSize;
          
          setMessages(prev => prev.map(msg => 
            msg.id === 'fallback-1' 
              ? { ...msg, content: msg.content + chunk }
              : msg
          ));
          
          setTimeout(streamFallback, Math.random() * 50 + 30); // Random delay 30-80ms
        } else {
          setIsStreaming(false);
          setConversationStage('Pain Exploration');
        }
      };
      
      setTimeout(streamFallback, 500); // Start streaming after 500ms
      
    }
  };

  /**
   * Send message to AI and get streaming response
   * Why this matters: Provides real-time streaming responses for better UX during socratic discovery.
   */
  const sendMessage = async () => {
    if (!inputMessage.trim() || !conversationId || isLoading) return;

    const userMessage: ChatMessage = {
      id: `user-${Date.now()}`,
      role: 'user',
      content: inputMessage.trim(),
      timestamp: new Date().toISOString()
    };

    // Create placeholder assistant message for streaming
    const assistantMessageId = `assistant-${Date.now()}`;
    const assistantMessage: ChatMessage = {
      id: assistantMessageId,
      role: 'assistant',
      content: '',
      timestamp: new Date().toISOString()
    };

    setMessages(prev => [...prev, userMessage, assistantMessage]);
    setInputMessage('');
    setIsLoading(true);
    setIsStreaming(false);

    // Immediately scroll to show user message and prepare for AI response
    setTimeout(() => {
      scrollToBottom();
    }, 50);

    try {
      // Use streaming endpoint
      const baseUrl = API_BASE_URL;
      const response = await fetch(`${baseUrl.replace(/\/$/, '')}/api/chat/message/stream`, {
        method: 'POST',
        headers: {
          'Content-Type': 'application/json',
        },
        body: JSON.stringify({
          conversation_id: conversationId,
          message: userMessage.content
        }),
      });

      if (!response.ok) {
        // Handle specific error status codes
        if (response.status === 404) {
          throw new Error('Conversation not found or expired');
        }
        throw new Error(`Failed to send message: ${response.status}`);
      }

      const reader = response.body?.getReader();
      if (!reader) {
        throw new Error('No response stream available');
      }

      // Stream started successfully, hide loading and show streaming
      setIsLoading(false);
      setIsStreaming(true);

      const decoder = new TextDecoder();
      let buffer = '';

      while (true) {
        const { done, value } = await reader.read();
        
        if (done) break;

        buffer += decoder.decode(value, { stream: true });
        const lines = buffer.split('\n');
        buffer = lines.pop() || '';

        for (const line of lines) {
          if (line.startsWith('data: ')) {
            try {
              const data = JSON.parse(line.slice(6));
              
              if (data.type === 'content') {
                // Update the assistant message with streaming content
                setMessages(prev => prev.map(msg => 
                  msg.id === assistantMessageId 
                    ? { ...msg, content: msg.content + data.content }
                    : msg
                ));
              } else if (data.type === 'complete') {
                // Handle completion with metadata
                const newStage = data.metadata?.conversation_stage || conversationStage;
                if (data.metadata?.conversation_stage) {
                  setConversationStage(newStage);
                }

                // Save conversation to history
                if (conversationId) {
                  setMessages(currentMessages => {
                    const updatedMessages = [...currentMessages];
                    chatHistoryService.saveConversation(
                      post.id,
                      post.title,
                      post.subreddit,
                      conversationId,
                      updatedMessages,
                      newStage
                    );
                    return updatedMessages;
                  });
                }
                
                // Streaming completed - force re-render to apply markdown formatting
                setIsStreaming(false);
                
                // Force a re-render of messages to ensure markdown is properly processed
                setMessages(prev => [...prev]);
              } else if (data.type === 'error') {
                throw new Error(data.error);
              }
            } catch (parseError) {
              console.error('Error parsing streaming data:', parseError);
            }
          }
        }
      }

      // Refocus input field after receiving response
      setTimeout(() => {
        inputRef.current?.focus();
      }, 100);

    } catch (error) {
      console.error('Error sending streaming message:', error);
      
      // Check if it's a conversation expired error
      if (error instanceof Error && (error.message.includes('not found') || error.message.includes('expired'))) {
        console.log('Streaming conversation expired, starting fresh');
        // Clear conversation state and start fresh
        setMessages([]);
        setConversationId(null);
        setConversationStage('');
        setIsResumedConversation(false);
        
        // The messages will be cleared when we call setMessages([]) above
        
        // Start a new conversation
        startConversation();
        return;
      }
      
      // For other errors, try fallback to non-streaming endpoint
      console.log('Streaming failed, trying non-streaming fallback');
      try {
        const fallbackResponse = await fetch(`${API_BASE_URL.replace(/\/$/, '')}/api/chat/message`, {
          method: 'POST',
          headers: {
            'Content-Type': 'application/json',
          },
          body: JSON.stringify({
            conversation_id: conversationId,
            message: userMessage.content
          }),
        });

        if (fallbackResponse.ok) {
          const data: SendMessageResponse = await fallbackResponse.json();
          
          // Update the assistant message with the response
          setMessages(prev => prev.map(msg => 
            msg.id === assistantMessageId 
              ? { ...msg, content: data.assistant_message.content }
              : msg
          ));
          
          // Update conversation stage
          const newStage = data.conversation_stage || conversationStage;
          if (data.conversation_stage) {
            setConversationStage(newStage);
          }
          
          console.log('Fallback to non-streaming successful');
        } else {
          throw new Error('Fallback also failed');
        }
      } catch (fallbackError) {
        console.error('Fallback to non-streaming also failed:', fallbackError);
        // Update with final fallback content
        setMessages(prev => prev.map(msg => 
          msg.id === assistantMessageId 
            ? { ...msg, content: "I'm having trouble processing that right now. Can you rephrase your thoughts about this challenge?" }
            : msg
        ));
      }
      
      // Refocus input field after fallback response
      setTimeout(() => {
        inputRef.current?.focus();
      }, 100);
    } finally {
      setIsLoading(false);
      setIsStreaming(false);
    }
  };

  /**
   * Handle key down events in textarea
   * Why this matters: Provides intuitive chat UX with keyboard shortcuts, allowing Shift+Enter for new lines.
   */
  const handleKeyPress = (e: React.KeyboardEvent<HTMLTextAreaElement>) => {
    if (e.key === 'Enter' && !e.shiftKey) {
      e.preventDefault();
      sendMessage();
    }
  };

  /**
   * Handle file input change
   * Why this matters: Allows users to attach images for visual context in conversations.
   */
  const handleFileChange = (e: React.ChangeEvent<HTMLInputElement>) => {
    const file = e.target.files?.[0];
    if (file && file.type.startsWith('image/')) {
      setAttachedImage(file);
      
      // Create preview URL
      const reader = new FileReader();
      reader.onload = (e) => {
        setImagePreview(e.target?.result as string);
      };
      reader.readAsDataURL(file);
    }
  };

  /**
   * Remove attached image
   * Why this matters: Allows users to remove accidentally attached images before sending.
   */
  const removeAttachedImage = () => {
    setAttachedImage(null);
    setImagePreview(null);
    if (fileInputRef.current) {
      fileInputRef.current.value = '';
    }
  };

  /**
   * Open file picker
   * Why this matters: Provides easy access to image attachment functionality.
   */
  const openFilePicker = () => {
    fileInputRef.current?.click();
  };

  /**
   * Format message content with markdown support
   * Why this matters: Converts **bold** and *italic* markdown to proper HTML formatting for better readability
   */
  const formatMessageContent = (content: string): React.ReactElement => {
    if (!content) {
      return <span>{content}</span>;
    }

    // Debug: Log content to see what we're processing
    if (content.includes('*')) {
      console.log('🔍 [DEBUG] Formatting content:', content.substring(0, 100) + '...');
      console.log('🔍 [DEBUG] Has asterisks at positions:', content.split('').map((char, i) => char === '*' ? i : null).filter(i => i !== null));
    }

    // Split content by lines to preserve line breaks
    const lines = content.split('\n');
    
    return (
      <div>
        {lines.map((line, lineIndex) => {
          // Process each line for markdown formatting
          const processLine = (text: string): React.ReactNode[] => {
            const elements: React.ReactNode[] = [];
            
            // First split by bold markdown (**text**), then handle italics within each part
            const boldPattern = /(\*\*[^*]+\*\*)/g;
            const boldParts = text.split(boldPattern);
            
            boldParts.forEach((boldPart, boldIndex) => {
              if (!boldPart) return;
              
              // Check if this part is bold markdown
              if (boldPart.startsWith('**') && boldPart.endsWith('**')) {
                const boldText = boldPart.slice(2, -2); // Remove ** from both ends
                elements.push(
                  <strong key={`bold-${lineIndex}-${boldIndex}`} style={{ fontWeight: '700' }}>
                    {boldText}
                  </strong>
                );
              } else {
                // Process this part for italic markdown (*text*)
                // Updated pattern to handle quotes and various content within asterisks
                const italicPattern = /(\*[^*]+\*)/g;
                const italicParts = boldPart.split(italicPattern);
                
                italicParts.forEach((italicPart, italicIndex) => {
                  if (!italicPart) return;
                  
                  // Check if this part is italic markdown (single asterisks, not double)
                  if (italicPart.startsWith('*') && italicPart.endsWith('*') && italicPart.length > 2 && !italicPart.startsWith('**')) {
                    const italicText = italicPart.slice(1, -1); // Remove * from both ends
                    elements.push(
                      <em key={`italic-${lineIndex}-${boldIndex}-${italicIndex}`} style={{ fontStyle: 'italic' }}>
                        {italicText}
                      </em>
                    );
                  } else {
                    // Regular text
                    elements.push(
                      <span key={`text-${lineIndex}-${boldIndex}-${italicIndex}`}>{italicPart}</span>
                    );
                  }
                });
              }
            });
            
            return elements;
          };

          return (
            <div key={lineIndex}>
              {processLine(line)}
              {lineIndex < lines.length - 1 && <br />}
            </div>
          );
        })}
      </div>
    );
  };

  /**
   * Handle copying assistant message content
   * Why this matters: Allows users to easily copy AI insights for use in their own communications.
   */
  const handleCopyMessage = async (messageId: string, content: string) => {
    try {
      await navigator.clipboard.writeText(content);
      
      // Show copied message
      setShowCopiedMessage(messageId);
      
      // Hide copied message after 2 seconds
      setTimeout(() => {
        setShowCopiedMessage(null);
      }, 2000);
    } catch (error) {
      console.error('Failed to copy message:', error);
      // Fallback for older browsers
      const textArea = document.createElement('textarea');
      textArea.value = content;
      document.body.appendChild(textArea);
      textArea.select();
      try {
        document.execCommand('copy');
        setShowCopiedMessage(messageId);
        setTimeout(() => {
          setShowCopiedMessage(null);
        }, 2000);
      } catch (fallbackError) {
        console.error('Fallback copy failed:', fallbackError);
      }
      document.body.removeChild(textArea);
    }
  };

  /**
   * Handle feedback on AI responses
   * Why this matters: Collects user feedback for reinforcement learning and improving AI responses.
   */
  const handleMessageFeedback = async (messageId: string, feedback: 'positive' | 'negative') => {
    // Update local state
    setMessageFeedback(prev => ({
      ...prev,
      [messageId]: feedback
    }));

    // Show thanks message
    setShowThanksMessage(messageId);
    
    // Hide thanks message after 3 seconds
    setTimeout(() => {
      setShowThanksMessage(null);
    }, 3000);

    // Send feedback to backend for collection
    try {
      // Determine backend URL based on environment
    // Why this matters: Ensures production deployments use the correct backend URL
    const baseUrl = API_BASE_URL;
      await fetch(`${baseUrl.replace(/\/$/, '')}/api/chat/feedback`, {
        method: 'POST',
        headers: {
          'Content-Type': 'application/json',
        },
        body: JSON.stringify({
          conversation_id: conversationId,
          message_id: messageId,
          feedback: feedback,
          post_id: post.id
        }),
      });
    } catch (error) {
      console.error('Error sending feedback:', error);
      // Don't show error to user, just log it
    }
  };

  /**
   * Load conversation from history or start new one
   * Why this matters: Preserves conversation across page refreshes and allows resuming chats.
   */
  useEffect(() => {
    if (isOpen && post) {
      // Only process if this is a different post or we don't have a conversation loaded
      if (currentPostId !== post.id) {
        setCurrentPostId(post.id);
        
        // Try to load existing conversation from history
        const existingConversation = chatHistoryService.getConversationForPost(post.id);
        
        if (existingConversation) {
          // Try to resume existing conversation
          setMessages(existingConversation.messages);
          setConversationId(existingConversation.conversationId);
          setConversationStage(existingConversation.conversationStage);
          setInputMessage('');
          setIsResumedConversation(true);
          
          // Test if the backend conversation still exists by sending a ping
          testConversationExists(existingConversation.conversationId);
        } else {
          // Start new conversation
          setMessages([]);
          setConversationId(null);
          setConversationStage('');
          setInputMessage('');
          setIsResumedConversation(false);
          startConversation();
        }
      }
    }
  }, [isOpen, post, currentPostId]);

  /**
   * Reset state when modal closes
   * Why this matters: Ensures clean state when modal is reopened, preventing stale data issues.
   */
  useEffect(() => {
    if (!isOpen) {
      // Reset currentPostId when modal closes so it will reload conversation when reopened
      setCurrentPostId(null);
    }
  }, [isOpen]);

  /**
   * Auto-scroll to bottom for user messages and during streaming
   * Why this matters: Keeps the conversation in view during active chat interactions.
   */
  useEffect(() => {
    if (messages.length > 0) {
      const lastMessage = messages[messages.length - 1];
      
      // Always scroll for user messages
      if (lastMessage.role === 'user') {
        scrollToBottom();
      }
      // Also scroll during streaming to follow the AI response
      else if (lastMessage.role === 'assistant' && isStreaming) {
        scrollToBottom();
      }
    }
  }, [messages, isStreaming]);

  /**
   * Continuous scroll during streaming
   * Why this matters: Ensures viewport follows the streaming text as it appears.
   */
  useEffect(() => {
    let scrollInterval: NodeJS.Timeout;
    
    if (isStreaming) {
      // Scroll every 100ms during streaming to follow the content
      scrollInterval = setInterval(() => {
        scrollToBottom();
      }, 100);
    }
    
    return () => {
      if (scrollInterval) {
        clearInterval(scrollInterval);
      }
    };
  }, [isStreaming]);

  /**
   * Focus input when modal opens
   * Why this matters: Ready for user interaction immediately.
   */
  useEffect(() => {
    if (isOpen && !isInitializing) {
      inputRef.current?.focus();
    }
  }, [isOpen, isInitializing]);

  /**
   * Handle ESC key to close modal
   * Why this matters: Standard modal behavior for accessibility.
   */
  useEffect(() => {
    const handleEscKey = (e: KeyboardEvent) => {
      if (e.key === 'Escape' && isOpen) {
        onClose();
      }
    };

    document.addEventListener('keydown', handleEscKey);
    return () => document.removeEventListener('keydown', handleEscKey);
  }, [isOpen, onClose]);

  if (!isOpen) return null;

  return (
    <>
      {/* Backdrop */}
      <div 
        className={`dig-deeper-modal-backdrop ${isOpen ? 'open' : ''}`}
        style={{
          visibility: isOpen ? 'visible' : 'hidden'
        }}
        onClick={onClose}
      />
      
      {/* Modal */}
      <div 
        className={`dig-deeper-modal ${isOpen ? 'open' : ''}`}
        style={{
          visibility: isOpen ? 'visible' : 'hidden'
        }}
      >
        
        {/* Header */}
        <div className="dig-deeper-modal-header">
          <div className="dig-deeper-modal-header-top">
            <div className="dig-deeper-modal-branding">
              <div className="dig-deeper-modal-logo">
                <img src="/apollo logo only.png" alt="Apollo" />
              </div>
              <div>
                <h2 className="dig-deeper-modal-title">Apollo Conversation AI Assistant</h2>
              </div>
            </div>
            <button
              onClick={onClose}
              className="dig-deeper-modal-close"
            >
              <X className="w-5 h-5" />
            </button>
          </div>
          
          {/* Post Context */}
          <div className="dig-deeper-modal-context">
            <h3 className="dig-deeper-modal-context-title">Exploring:</h3>
            <p className="dig-deeper-modal-context-post">{post.title}</p>
            <div className="dig-deeper-modal-context-meta">
              <span className="dig-deeper-modal-badge">r/{post.subreddit}</span>
              
              {/* Engagement Metrics */}
              <span className="dig-deeper-modal-engagement" style={{
                display: 'inline-flex',
                alignItems: 'center',
                gap: '0.5rem',
                padding: '0.25rem 0.5rem',
                backgroundColor: '#f3f4f6',
                borderRadius: '0.25rem',
                fontSize: '0.75rem',
                color: '#6b7280',
                fontWeight: '500'
              }}>
                <span style={{ display: 'flex', alignItems: 'center', gap: '0.25rem' }}>
                  ↑ {post.score || 0}
                </span>
                <span style={{ display: 'flex', alignItems: 'center', gap: '0.25rem' }}>
                  💬 {post.comments || 0}
                </span>
              </span>
              
              {conversationStage && (
                <span className="dig-deeper-modal-stage">
                  {conversationStage}
                </span>
              )}
              <a
                href={post.permalink}
                target="_blank"
                rel="noopener noreferrer"
                style={{
                  display: 'inline-flex',
                  alignItems: 'center',
                  background: '#D93801',
                  color: 'white',
                  padding: '0.25rem 0.5rem',
                  borderRadius: '0.25rem',
                  textDecoration: 'none',
                  fontWeight: '500',
                  fontSize: '0.75rem',
                  transition: 'background-color 0.2s'
                }}
                onMouseEnter={(e) => {
                  e.currentTarget.style.backgroundColor = '#B8310A';
                }}
                onMouseLeave={(e) => {
                  e.currentTarget.style.backgroundColor = '#D93801';
                }}
              >
                Join conversation on Reddit
                <ExternalLink style={{width: '0.75rem', height: '0.75rem', marginLeft: '0.375rem'}} />
              </a>
              {isResumedConversation && (
                <span className="dig-deeper-modal-resumed">
                  Resumed
                </span>
              )}
            </div>
          </div>
        </div>

        {/* Messages */}
        <div className="dig-deeper-modal-messages">
          {isInitializing ? (
            <div className="dig-deeper-modal-loading">
              <div className="loading-spinner"></div>
              <span className="dig-deeper-modal-loading-text">Analyzing the Reddit post to recommend how we can engage with it...</span>
            </div>
          ) : (
            messages.map((message) => (
              <div key={`${message.id}-${message.content.length}`} className={`dig-deeper-message ${message.role}`}>
                <div className={`dig-deeper-message-content ${message.role}`}>
                  {formatMessageContent(message.content)}
                  <div className={`dig-deeper-message-time ${message.role}`}>
                    {new Date(message.timestamp).toLocaleTimeString([], { 
                      hour: '2-digit', 
                      minute: '2-digit' 
                    })}
                  </div>
                  
                  {/* Feedback buttons for assistant messages */}
                  {message.role === 'assistant' && (
                    <div className="dig-deeper-feedback-section">
                      <div className="dig-deeper-feedback-buttons">
                        <button
                          onClick={() => handleCopyMessage(message.id, message.content)}
                          className="dig-deeper-feedback-btn dig-deeper-copy-btn"
                          title={showCopiedMessage === message.id ? "Copied!" : "Copy message"}
                        >
                          {showCopiedMessage === message.id ? (
                            <Check style={{ width: '0.875rem', height: '0.875rem', color: '#059669' }} />
                          ) : (
                            <Copy style={{ width: '0.875rem', height: '0.875rem' }} />
                          )}
                        </button>
                        <button
                          onClick={() => handleMessageFeedback(message.id, 'positive')}
                          className={`dig-deeper-feedback-btn ${messageFeedback[message.id] === 'positive' ? 'active positive' : ''}`}
                          title="This response was helpful"
                        >
                          <ThumbsUp style={{ width: '0.875rem', height: '0.875rem' }} />
                        </button>
                        <button
                          onClick={() => handleMessageFeedback(message.id, 'negative')}
                          className={`dig-deeper-feedback-btn ${messageFeedback[message.id] === 'negative' ? 'active negative' : ''}`}
                          title="This response could be improved"
                        >
                          <ThumbsDown style={{ width: '0.875rem', height: '0.875rem' }} />
                        </button>
                      </div>
                      
                      
                      {/* Thanks message */}
                      {showThanksMessage === message.id && (
                        <div className="dig-deeper-thanks-message">
                          Thanks for your feedback!
                        </div>
                      )}
                    </div>
                  )}
                </div>
              </div>
            ))
          )}
          
          {isLoading && !isStreaming && (
            <div className="dig-deeper-typing">
              <div className="dig-deeper-typing-content">
                <div className="loading-spinner loading-spinner-sm"></div>
                <span className="dig-deeper-typing-text">Thinking...</span>
              </div>
            </div>
          )}
          
          <div ref={messagesEndRef} />
        </div>

        {/* Input */}
        <div className="dig-deeper-modal-input">
          {/* Image Preview */}
          {imagePreview && (
            <div style={{ 
              padding: '1rem', 
              borderTop: '0.0625rem solid #e5e7eb',
              display: 'flex',
              alignItems: 'center',
              gap: '1rem',
              backgroundColor: '#f9fafb'
            }}>
              <img 
                src={imagePreview} 
                alt="Attached" 
                style={{ 
                  width: '3.75rem', 
                  height: '3.75rem', 
                  objectFit: 'cover', 
                  borderRadius: '0.5rem',
                  border: '0.0625rem solid #d1d5db'
                }} 
              />
              <div style={{ flex: 1 }}>
                <p style={{ margin: 0, fontSize: '0.875rem', fontWeight: '500' }}>
                  {attachedImage?.name}
                </p>
                <p style={{ margin: 0, fontSize: '0.75rem', color: '#6b7280' }}>
                  Image attached
                </p>
              </div>
              <button
                onClick={removeAttachedImage}
                style={{
                  padding: '0.5rem',
                  background: '#ef4444',
                  color: 'white',
                  border: 'none',
                  borderRadius: '0.375rem',
                  cursor: 'pointer',
                  fontSize: '0.75rem'
                }}
              >
                <X style={{ width: '1rem', height: '1rem' }} />
              </button>
            </div>
          )}
          
          <div className="dig-deeper-input-container">
            <textarea
              ref={inputRef}
              value={inputMessage}
              onChange={(e) => setInputMessage(e.target.value)}
              onKeyDown={handleKeyPress}
              placeholder="Share your thoughts..."
              disabled={isLoading || isStreaming}
              className="dig-deeper-input dig-deeper-textarea"
              rows={3}
              style={{
                resize: 'none',
                minHeight: '80px',
                maxHeight: '12.5rem',
                overflowY: 'auto',
                width: '100%'
              }}
            />
            
            <div className="dig-deeper-action-row">
              <button
                onClick={openFilePicker}
                disabled={isLoading || isStreaming}
                className="dig-deeper-attach-btn"
                title="Attach image"
              >
                <ImageIcon style={{ width: '1.125rem', height: '1.125rem', marginRight: '0.5rem' }} />
                Attach Image
              </button>
              
              <button
                onClick={sendMessage}
                disabled={!inputMessage.trim() || isLoading || isStreaming || !conversationId}
                className="dig-deeper-send-btn-optimized"
              >
                <Send style={{ width: '1rem', height: '1rem', marginRight: '0.5rem' }} />
                Send
              </button>
            </div>
          </div>
          
          {/* Hidden file input */}
          <input
            ref={fileInputRef}
            type="file"
            accept="image/*"
            onChange={handleFileChange}
            style={{ display: 'none' }}
          />
          
          <div className="dig-deeper-input-hint">
            Press Enter to send • Shift+Enter for new line • ESC to close
          </div>
        </div>
      </div>
    </>
  );
};

export default DigDeeperModal; <|MERGE_RESOLUTION|>--- conflicted
+++ resolved
@@ -135,15 +135,7 @@
         content: post.content || '',
         pain_point: post.analysis.pain_point,
         audience_insight: post.analysis.audience_insight,
-<<<<<<< HEAD
-        // Include engagement metrics for better context
-        subreddit: post.subreddit,
-        score: post.score,
-        comments: post.comments,
-        permalink: post.permalink,
-        content_opportunity: post.analysis.content_opportunity,
-        urgency_level: post.analysis.urgency_level
-=======
+
         // Enhanced context for better AI coaching
         subreddit: post.subreddit,
         score: post.score,
@@ -160,7 +152,6 @@
             top_comments: post.comment_analysis.top_comments?.slice(0, 3) || [] // Include top 3 comments for context
           }
         } : {})
->>>>>>> 192d111a
       };
 
       // Debug: Log the exact request being sent
